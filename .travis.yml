--- conflicted
+++ resolved
@@ -37,22 +37,16 @@
   - script/travis_etcd.sh 3.3.8
   - script/travis_zk.sh 3.4.14
   - script/travis_redis.sh 4.0.10
-<<<<<<< HEAD
   - script/travis_aerospike.sh 4.4.0.4
-=======
   - script/travis_dynamodb_local.sh
->>>>>>> f2e1850d
 
 script:
   - ./consul agent -server -bootstrap -advertise=127.0.0.1 -data-dir /tmp/consul -config-file=./config.json 1>/dev/null &
   - ./etcd/etcd --listen-client-urls 'http://0.0.0.0:4001' --advertise-client-urls 'http://127.0.0.1:4001' >/dev/null 2>&1 &
   - ./zk/bin/zkServer.sh start ./zk/conf/zoo.cfg 1> /dev/null
   - ./redis/src/redis-server &
-<<<<<<< HEAD
   - aerospike-server/bin/asd --instance 1 --config aerospike-server/etc/aerospike.conf
-=======
   - java -Djava.library.path=./DynamoDBLocal_lib -jar DynamoDBLocal.jar -inMemory &
->>>>>>> f2e1850d
   - script/validate-gofmt
   - go vet ./...
   - fgt golint ./...
