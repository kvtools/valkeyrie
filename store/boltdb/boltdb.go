package boltdb

import (
	"bytes"
	"encoding/binary"
	"errors"
	"os"
	"path/filepath"
	"sync"
	"sync/atomic"
	"time"

	"github.com/abronan/valkeyrie"
	"github.com/abronan/valkeyrie/store"
<<<<<<< HEAD
	bolt "github.com/coreos/bbolt"
=======
	"go.etcd.io/bbolt"
>>>>>>> 88d3244c
)

var (
	// ErrMultipleEndpointsUnsupported is thrown when multiple endpoints specified for
	// BoltDB. Endpoint has to be a local file path
	ErrMultipleEndpointsUnsupported = errors.New("boltdb supports one endpoint and should be a file path")
	// ErrBoltBucketOptionMissing is thrown when boltBcuket config option is missing
	ErrBoltBucketOptionMissing = errors.New("boltBucket config option missing")
)

const (
	filePerm os.FileMode = 0644
)

//BoltDB type implements the Store interface
type BoltDB struct {
	client     *bbolt.DB
	boltBucket []byte
	dbIndex    uint64
	path       string
	timeout    time.Duration
	// By default valkeyrie opens and closes the bolt DB connection  for every
	// get/put operation. This allows multiple apps to use a Bolt DB at the
	// same time.
	// PersistConnection flag provides an option to override ths behavior.
	// ie: open the connection in New and use it till Close is called.
	PersistConnection bool
	sync.Mutex
}

const (
	metadatalen      = 8
	transientTimeout = time.Duration(10) * time.Second
)

// Register registers boltdb to valkeyrie
func Register() {
	valkeyrie.AddStore(store.BOLTDB, New)
}

// New opens a new BoltDB connection to the specified path and bucket
func New(endpoints []string, options *store.Config) (store.Store, error) {
	var (
		db          *bbolt.DB
		err         error
		boltOptions *bbolt.Options
		timeout     = transientTimeout
	)

	if len(endpoints) > 1 {
		return nil, ErrMultipleEndpointsUnsupported
	}

	if (options == nil) || (len(options.Bucket) == 0) {
		return nil, ErrBoltBucketOptionMissing
	}

	dir, _ := filepath.Split(endpoints[0])
	if err = os.MkdirAll(dir, 0750); err != nil {
		return nil, err
	}

	if options.PersistConnection {
		boltOptions = &bbolt.Options{Timeout: options.ConnectionTimeout}
		db, err = bbolt.Open(endpoints[0], filePerm, boltOptions)
		if err != nil {
			return nil, err
		}
	}

	if options.ConnectionTimeout != 0 {
		timeout = options.ConnectionTimeout
	}

	b := &BoltDB{
		client:            db,
		path:              endpoints[0],
		boltBucket:        []byte(options.Bucket),
		timeout:           timeout,
		PersistConnection: options.PersistConnection,
	}

	return b, nil
}

func (b *BoltDB) reset() {
	b.path = ""
	b.boltBucket = []byte{}
}

func (b *BoltDB) getDBhandle() (*bbolt.DB, error) {
	var (
		db  *bbolt.DB
		err error
	)
	if !b.PersistConnection {
		boltOptions := &bbolt.Options{Timeout: b.timeout}
		if db, err = bbolt.Open(b.path, filePerm, boltOptions); err != nil {
			return nil, err
		}
		b.client = db
	}

	return b.client, nil
}

func (b *BoltDB) releaseDBhandle() {
	if !b.PersistConnection {
		b.client.Close()
	}
}

// Get the value at "key". BoltDB doesn't provide an inbuilt last modified index with every kv pair. Its implemented by
// by a atomic counter maintained by the valkeyrie and appened to the value passed by the client.
func (b *BoltDB) Get(key string, opts *store.ReadOptions) (*store.KVPair, error) {
	var (
		val []byte
		db  *bbolt.DB
		err error
	)
	b.Lock()
	defer b.Unlock()

	if db, err = b.getDBhandle(); err != nil {
		return nil, err
	}
	defer b.releaseDBhandle()

	err = db.View(func(tx *bbolt.Tx) error {
		bucket := tx.Bucket(b.boltBucket)
		if bucket == nil {
			return store.ErrKeyNotFound
		}

		v := bucket.Get([]byte(key))
		val = make([]byte, len(v))
		copy(val, v)

		return nil
	})

	if len(val) == 0 {
		return nil, store.ErrKeyNotFound
	}
	if err != nil {
		return nil, err
	}

	dbIndex := binary.LittleEndian.Uint64(val[:metadatalen])
	val = val[metadatalen:]

	return &store.KVPair{Key: key, Value: val, LastIndex: (dbIndex)}, nil
}

//Put the key, value pair. index number metadata is prepended to the value
func (b *BoltDB) Put(key string, value []byte, opts *store.WriteOptions) error {
	var (
		dbIndex uint64
		db      *bbolt.DB
		err     error
	)
	b.Lock()
	defer b.Unlock()

	dbval := make([]byte, metadatalen)

	if db, err = b.getDBhandle(); err != nil {
		return err
	}
	defer b.releaseDBhandle()

	err = db.Update(func(tx *bbolt.Tx) error {
		bucket, err := tx.CreateBucketIfNotExists(b.boltBucket)
		if err != nil {
			return err
		}

		dbIndex = atomic.AddUint64(&b.dbIndex, 1)
		binary.LittleEndian.PutUint64(dbval, dbIndex)
		dbval = append(dbval, value...)

		err = bucket.Put([]byte(key), dbval)
		if err != nil {
			return err
		}
		return nil
	})
	return err
}

//Delete the value for the given key.
func (b *BoltDB) Delete(key string) error {
	var (
		db  *bbolt.DB
		err error
	)
	b.Lock()
	defer b.Unlock()

	if db, err = b.getDBhandle(); err != nil {
		return err
	}
	defer b.releaseDBhandle()

	err = db.Update(func(tx *bbolt.Tx) error {
		bucket := tx.Bucket(b.boltBucket)
		if bucket == nil {
			return store.ErrKeyNotFound
		}
		err := bucket.Delete([]byte(key))
		return err
	})
	return err
}

// Exists checks if the key exists inside the store
func (b *BoltDB) Exists(key string, opts *store.ReadOptions) (bool, error) {
	var (
		val []byte
		db  *bbolt.DB
		err error
	)
	b.Lock()
	defer b.Unlock()

	if db, err = b.getDBhandle(); err != nil {
		return false, err
	}
	defer b.releaseDBhandle()

	err = db.View(func(tx *bbolt.Tx) error {
		bucket := tx.Bucket(b.boltBucket)
		if bucket == nil {
			return store.ErrKeyNotFound
		}

		val = bucket.Get([]byte(key))

		return nil
	})

	if len(val) == 0 {
		return false, err
	}
	return true, err
}

// List returns the range of keys starting with the passed in prefix
func (b *BoltDB) List(keyPrefix string, opts *store.ReadOptions) ([]*store.KVPair, error) {
	var (
		db  *bbolt.DB
		err error
	)
	b.Lock()
	defer b.Unlock()

	kv := []*store.KVPair{}

	if db, err = b.getDBhandle(); err != nil {
		return nil, err
	}
	defer b.releaseDBhandle()
	hasResult := false
	err = db.View(func(tx *bbolt.Tx) error {
		bucket := tx.Bucket(b.boltBucket)
		if bucket == nil {
			return store.ErrKeyNotFound
		}

		cursor := bucket.Cursor()
		prefix := []byte(keyPrefix)

		for key, v := cursor.Seek(prefix); bytes.HasPrefix(key, prefix); key, v = cursor.Next() {
			hasResult = true
			dbIndex := binary.LittleEndian.Uint64(v[:metadatalen])
			v = v[metadatalen:]
			val := make([]byte, len(v))
			copy(val, v)

			if string(key) != keyPrefix {
				kv = append(kv, &store.KVPair{
					Key:       string(key),
					Value:     val,
					LastIndex: dbIndex,
				})
			}
		}
		return nil
	})
	if !hasResult {
		return nil, store.ErrKeyNotFound
	}
	return kv, err
}

// AtomicDelete deletes a value at "key" if the key
// has not been modified in the meantime, throws an
// error if this is the case
func (b *BoltDB) AtomicDelete(key string, previous *store.KVPair) (bool, error) {
	var (
		val []byte
		db  *bbolt.DB
		err error
	)
	b.Lock()
	defer b.Unlock()

	if previous == nil {
		return false, store.ErrPreviousNotSpecified
	}
	if db, err = b.getDBhandle(); err != nil {
		return false, err
	}
	defer b.releaseDBhandle()

	err = db.Update(func(tx *bbolt.Tx) error {
		bucket := tx.Bucket(b.boltBucket)
		if bucket == nil {
			return store.ErrKeyNotFound
		}

		val = bucket.Get([]byte(key))
		if val == nil {
			return store.ErrKeyNotFound
		}
		dbIndex := binary.LittleEndian.Uint64(val[:metadatalen])
		if dbIndex != previous.LastIndex {
			return store.ErrKeyModified
		}
		err := bucket.Delete([]byte(key))
		return err
	})
	if err != nil {
		return false, err
	}
	return true, err
}

// AtomicPut puts a value at "key" if the key has not been
// modified since the last Put, throws an error if this is the case
func (b *BoltDB) AtomicPut(key string, value []byte, previous *store.KVPair, options *store.WriteOptions) (bool, *store.KVPair, error) {
	var (
		val     []byte
		dbIndex uint64
		db      *bbolt.DB
		err     error
	)
	b.Lock()
	defer b.Unlock()

	dbval := make([]byte, metadatalen)

	if db, err = b.getDBhandle(); err != nil {
		return false, nil, err
	}
	defer b.releaseDBhandle()

	err = db.Update(func(tx *bbolt.Tx) error {
		var err error
		bucket := tx.Bucket(b.boltBucket)
		if bucket == nil {
			if previous != nil {
				return store.ErrKeyNotFound
			}
			bucket, err = tx.CreateBucket(b.boltBucket)
			if err != nil {
				return err
			}
		}
		// AtomicPut is equivalent to Put if previous is nil and the Ky
		// doesn't exist in the DB.
		val = bucket.Get([]byte(key))
		if previous == nil && len(val) != 0 {
			return store.ErrKeyExists
		}
		if previous != nil {
			if len(val) == 0 {
				return store.ErrKeyNotFound
			}
			dbIndex = binary.LittleEndian.Uint64(val[:metadatalen])
			if dbIndex != previous.LastIndex {
				return store.ErrKeyModified
			}
		}
		dbIndex = atomic.AddUint64(&b.dbIndex, 1)
		binary.LittleEndian.PutUint64(dbval, b.dbIndex)
		dbval = append(dbval, value...)
		return (bucket.Put([]byte(key), dbval))
	})
	if err != nil {
		return false, nil, err
	}

	updated := &store.KVPair{
		Key:       key,
		Value:     value,
		LastIndex: dbIndex,
	}

	return true, updated, nil
}

// Close the db connection to the BoltDB
func (b *BoltDB) Close() {
	b.Lock()
	defer b.Unlock()

	if !b.PersistConnection {
		b.reset()
	} else {
		b.client.Close()
	}
	return
}

// DeleteTree deletes a range of keys with a given prefix
func (b *BoltDB) DeleteTree(keyPrefix string) error {
	var (
		db  *bbolt.DB
		err error
	)
	b.Lock()
	defer b.Unlock()

	if db, err = b.getDBhandle(); err != nil {
		return err
	}
	defer b.releaseDBhandle()

	err = db.Update(func(tx *bbolt.Tx) error {
		bucket := tx.Bucket(b.boltBucket)
		if bucket == nil {
			return store.ErrKeyNotFound
		}

		cursor := bucket.Cursor()
		prefix := []byte(keyPrefix)

		for key, _ := cursor.Seek(prefix); bytes.HasPrefix(key, prefix); key, _ = cursor.Next() {
			_ = bucket.Delete([]byte(key))
		}
		return nil
	})

	return err
}

// NewLock has to implemented at the library level since its not supported by BoltDB
func (b *BoltDB) NewLock(key string, options *store.LockOptions) (store.Locker, error) {
	return nil, store.ErrCallNotSupported
}

// Watch has to implemented at the library level since its not supported by BoltDB
func (b *BoltDB) Watch(key string, stopCh <-chan struct{}, opts *store.ReadOptions) (<-chan *store.KVPair, error) {
	return nil, store.ErrCallNotSupported
}

// WatchTree has to implemented at the library level since its not supported by BoltDB
func (b *BoltDB) WatchTree(directory string, stopCh <-chan struct{}, opts *store.ReadOptions) (<-chan []*store.KVPair, error) {
	return nil, store.ErrCallNotSupported
}<|MERGE_RESOLUTION|>--- conflicted
+++ resolved
@@ -12,11 +12,7 @@
 
 	"github.com/abronan/valkeyrie"
 	"github.com/abronan/valkeyrie/store"
-<<<<<<< HEAD
-	bolt "github.com/coreos/bbolt"
-=======
 	"go.etcd.io/bbolt"
->>>>>>> 88d3244c
 )
 
 var (
